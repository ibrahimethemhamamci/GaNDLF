#!/usr/bin/env python

"""The setup script."""


import os
from setuptools import setup, find_packages
from setuptools.command.install import install
from setuptools.command.develop import develop
from setuptools.command.egg_info import egg_info

with open("README.md") as readme_file:
    readme = readme_file.read()


def git_submodule_update():
    ## submodule update
    os.system("git submodule update --init --recursive")


class CustomInstallCommand(install):
    def run(self):
        install.run(self)
        git_submodule_update()


class CustomDevelopCommand(develop):
    def run(self):
        develop.run(self)
        git_submodule_update()


class CustomEggInfoCommand(egg_info):
    def run(self):
        egg_info.run(self)
        git_submodule_update()


# read version.py
import sys, re

try:
    filepath = "GANDLF/version.py"
    version_file = open(filepath)
    (__version__,) = re.findall('__version__ = "(.*)"', version_file.read())

except Exception as error:
    __version__ = "0.0.1"
    sys.stderr.write("Warning: Could not open '%s' due %s\n" % (filepath, error))

requirements = [
    "black",
    "numpy==1.21.0",
    "scipy",
    "SimpleITK==2.1.0",
    "torch>=1.7",
    "torchvision",
    "tqdm",
    "torchio==0.18.57",
    "pandas",
    "pylint",
    "scikit-learn==0.23.1",
    "pickle5==0.0.11",
    "setuptools",
    "seaborn",
    "pyyaml",
    "openslide-python",
    "scikit-image>=0.19.0",
    "matplotlib",
    "requests>=2.25.0",
    "pyvips",
    "pytest",
    "coverage",
    "pytest-cov",
    "psutil",
    "medcam",
<<<<<<< HEAD
    "torchmetrics",
    "lpips",
    "opencv-python",
=======
    "torchmetrics >= 0.6.2",
    "lpips", #lpips should be downloaded as well
>>>>>>> afaeb3bd
    "OpenPatchMiner==0.1.6",
    "pydicom",
]

setup(
    name="GANDLF",
    version=__version__,
    author="Jose Agraz, Vinayak Ahluwalia, Bhakti Baheti, Spyridon Bakas, Ujjwal Baid, Megh Bhalerao, Brandon Edwards, Karol Gotkowski, Caleb Grenko, Orhun Güley, Ibrahim Ethem Hamamci, Sarthak Pati, Micah Sheller, Juliia Skobleva, Siddhesh Thakur, Spiros Thermos",  # alphabetical order
    author_email="software@cbica.upenn.edu",
    python_requires=">=3.6",
    packages=find_packages(),
    cmdclass={  # this ensures git_submodule_update is called during install
        "install": CustomInstallCommand,
        "develop": CustomDevelopCommand,
        "egg_info": CustomEggInfoCommand,
    },
    scripts=[
        "gandlf_run",
        "gandlf_constructCSV",
        "gandlf_collectStats",
        "gandlf_patchMiner",
        "gandlf_preprocess",
        "gandlf_anonymizer",
        "gandlf_verifyInstall",
    ],
    classifiers=[
        "Development Status :: 3 - Alpha",
        "Intended Audience :: Science/Research",
        "License :: OSI Approved :: BSD License",
        "Natural Language :: English",
        "Operating System :: OS Independent",
        "Programming Language :: Python :: 3.7",
        "Programming Language :: Python :: 3.8",
        "Programming Language :: Python :: 3.9",
        "Topic :: Scientific/Engineering :: Medical Science Apps",
    ],
    description=(
        "PyTorch-based framework that handles segmentation/regression/classification using various DL architectures for medical imaging."
    ),
    install_requires=requirements,
    license="BSD-3-Clause License",
    long_description=readme,
    long_description_content_type="text/markdown",
    include_package_data=True,
    keywords="semantic, segmentation, regression, classification, data-augmentation, medical-imaging",
    zip_safe=False,
)

## windows vips installation
if os.name == "nt":  # proceed for windows
    from pathlib import Path

    # download and extract if main dll is absent
    if not Path("./vips/vips-dev-8.10/bin/libvips-42.dll").exists():
        print("Downloading and extracting VIPS for Windows")
        url = "https://github.com/libvips/libvips/releases/download/v8.10.2/vips-dev-w64-all-8.10.2.zip"
        zip_to_extract = "./vips.zip"
        import urllib.request, zipfile

        urllib.request.urlretrieve(url, zip_to_extract)
        z = zipfile.ZipFile(zip_to_extract)
        z.extractall("./vips")
        z.close()
        os.remove(zip_to_extract)<|MERGE_RESOLUTION|>--- conflicted
+++ resolved
@@ -74,14 +74,10 @@
     "pytest-cov",
     "psutil",
     "medcam",
-<<<<<<< HEAD
     "torchmetrics",
     "lpips",
     "opencv-python",
-=======
     "torchmetrics >= 0.6.2",
-    "lpips", #lpips should be downloaded as well
->>>>>>> afaeb3bd
     "OpenPatchMiner==0.1.6",
     "pydicom",
 ]
