--- conflicted
+++ resolved
@@ -196,11 +196,8 @@
     parameters["model"]["amp"] = True
     parameters["model"]["num_channels"] = 3
     parameters["model"]["onnx_export"] = False
-<<<<<<< HEAD
+    parameters["model"]["print_summary"] = False
     parameters["data_preprocessing"]["resize_image"] = [224, 224]
-=======
-    parameters["model"]["print_summary"] = False
->>>>>>> e8139c79
     parameters = populate_header_in_parameters(parameters, parameters["headers"])
     # read and initialize parameters for specific data dimension
     for model in all_models_segmentation:
