<<<<<<< HEAD
import GANDLF.models.modelBase as modelBase
from GANDLF.utils import is_GAN
=======
from GANDLF.models.modelBase import ModelBase

>>>>>>> cf2a5836

def populate_header_in_parameters(parameters, headers):
    """
    This function populates the parameters with information from the header in a common manner
    Args:
        parameters (dict): The parameters passed by the user yaml.
        headers (dict): The CSV headers dictionary.
    Returns:
        dict: Combined parameter dictionary containing header information
    """
    # initialize common parameters based on headers
    parameters["headers"] = headers
    # ensure the number of output classes for model prediction is working correctly

    if len(headers["predictionHeaders"]) > 0:
        parameters["model"]["num_classes"] = len(headers["predictionHeaders"])

    # initialize number of channels for processing
    if not ("num_channels" in parameters["model"]):
        parameters["model"]["num_channels"] = len(headers["channelHeaders"])

    parameters["problem_type"] = find_problem_type(
        parameters, ModelBase(parameters).final_convolution_layer
    )

    # if the problem type is classification/segmentation, ensure the number of classes are picked from the configuration
    if parameters["problem_type"] != "regression":
        if is_GAN(parameters["model"]["architecture"]):
            try:
                parameters["model"]["num_classes"] = parameters["model"]["output_channel"]
            except:
                parameters["model"]["num_classes"] = 1
        else:
            parameters["model"]["num_classes"] = len(parameters["model"]["class_list"])

    return parameters


def find_problem_type(parameters, model_final_layer):
    """
    This function determines the type of problem at hand - regression, classification or segmentation
    Args:
        headersFromCSV (dict): The CSV headers dictionary.
        model_final_layer (model_final_layer): The final layer of the model. If None, the model is for regression.
    Returns:
        str: The problem type (regression/classification/segmentation).
    """
    # check if regression/classification has been requested
    classification_phrases = [
        "classification_but_not_softmax",
        "logits",
        "classification_without_softmax",
    ]
    headersFromCSV = parameters["headers"]
    class_list_exist = "class_list" in parameters["model"]
    if (
        class_list_exist
        and parameters["model"]["final_layer"].lower() in classification_phrases
    ):
        return "classification"

    if len(headersFromCSV["predictionHeaders"]) > 0:
        if model_final_layer is None:
            return "regression"
        else:
            return "classification"
    else:
        return "segmentation"


def populate_channel_keys_in_params(data_loader, parameters):
    """
    Function to read channel key information from specified data loader
    Args:
        data_loader (torch.DataLoader): The data loader to query key information from.
        parameters (dict): The parameters passed by the user yaml.
    Returns:
        dict: Updated parameters that include key information
    """
    # using train_loader makes this slower as train loader contains full augmentations
    batch = next(iter(data_loader))
    all_keys = list(batch.keys())
    channel_keys = []
    value_keys = []
    label_keys = []
    print("All Keys : ", all_keys)
    for item in all_keys:
        if item.isnumeric():
            channel_keys.append(item)
        elif "value" in item:
            value_keys.append(item)
        elif "label" in item:
            label_keys.append(item)
    parameters["channel_keys"] = channel_keys
    if value_keys:
        parameters["value_keys"] = value_keys
    if label_keys:
        parameters["label_keys"] = label_keys

    return parameters<|MERGE_RESOLUTION|>--- conflicted
+++ resolved
@@ -1,10 +1,6 @@
-<<<<<<< HEAD
-import GANDLF.models.modelBase as modelBase
 from GANDLF.utils import is_GAN
-=======
 from GANDLF.models.modelBase import ModelBase
 
->>>>>>> cf2a5836
 
 def populate_header_in_parameters(parameters, headers):
     """
