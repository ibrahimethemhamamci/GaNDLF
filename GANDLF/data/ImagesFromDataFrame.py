--- conflicted
+++ resolved
@@ -39,12 +39,9 @@
         The parameters dictionary
     train : bool
         If the dataloader is for training or not. For training, the patching infrastructure and data augmentation is applied.
-<<<<<<< HEAD
-=======
     loader_type : str
         Type of loader for printing.
 
->>>>>>> d5c68a08
     Returns
     -------
     subjects_dataset: torchio.SubjectsDataset
