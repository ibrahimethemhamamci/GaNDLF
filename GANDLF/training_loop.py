--- conflicted
+++ resolved
@@ -254,12 +254,7 @@
             #Pushing the dice to the cpu and only taking its value
             curr_loss = loss.cpu().data.item()
             #train_loss_list.append(loss.cpu().data.item())
-<<<<<<< HEAD
             total_loss += curr_loss
-=======
-            total_loss += loss
-            
->>>>>>> 6b9c1505
             #Computing the dice score  # Can be changed for multi-class outputs later.
             curr_dice = MCD(output.double(), mask.double(), n_classList)
             #Computing the total dice
