--- conflicted
+++ resolved
@@ -662,15 +662,9 @@
     # Start training time here
     start_time = time.time()
     print("\n\n")
-<<<<<<< HEAD
-    
-    if not (os.environ.get("HOSTNAME") is None):
-        print("\nHostname     :" + str(os.environ.get("HOSTNAME")), flush=True)
-=======
 
     if not (os.environ.get("HOSTNAME") is None):
         print("Hostname :", os.environ.get("HOSTNAME"))
->>>>>>> 8925ce55
 
     # datetime object containing current date and time
     print("Initializing training at :", get_date_time(), flush=True)
