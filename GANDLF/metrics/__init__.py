"""
All the metrics are to be called from here
"""
from GANDLF.losses.regression import MSE_loss, CEL
from .segmentation import (
    multi_class_dice,
    multi_class_dice_per_label,
    hd100,
    hd100_per_label,
    hd95,
    hd95_per_label,
)
<<<<<<< HEAD
from .regression import accuracy, classification_accuracy, balanced_acc_score
from .generic import recall_score, precision_score, iou_score, f1_score
from .GAN import FID_score, SSIM_score, LPIPS_score, NMI_score
=======
from .regression import classification_accuracy, balanced_acc_score
from .generic import recall_score, precision_score, iou_score, f1_score, accuracy

>>>>>>> cf2a5836

# global defines for the metrics

global_metrics_dict = {
    "dice": multi_class_dice,
    "dice_per_label": multi_class_dice_per_label,
    "accuracy": accuracy,
    "mse": MSE_loss,
    "hd95": hd95,
    "hd95_per_label": hd95_per_label,
    "hausdorff95": hd100,
    "hd100": hd100,
    "hd100_per_label": hd100_per_label,
    "hausdorff": hd100,
    "hausdorff100": hd100,
    "cel": CEL,
    "f1_score": f1_score,
    "f1": f1_score,
    "classification_accuracy": classification_accuracy,
    "precision": precision_score,
    "recall": recall_score,
    "iou": iou_score,
    "balanced_accuracy": balanced_acc_score,
    "fid": FID_score,
    "ssim": SSIM_score,
    "lpips": LPIPS_score,
    "nmi": NMI_score,
}<|MERGE_RESOLUTION|>--- conflicted
+++ resolved
@@ -10,15 +10,10 @@
     hd95,
     hd95_per_label,
 )
-<<<<<<< HEAD
-from .regression import accuracy, classification_accuracy, balanced_acc_score
-from .generic import recall_score, precision_score, iou_score, f1_score
 from .GAN import FID_score, SSIM_score, LPIPS_score, NMI_score
-=======
 from .regression import classification_accuracy, balanced_acc_score
 from .generic import recall_score, precision_score, iou_score, f1_score, accuracy
 
->>>>>>> cf2a5836
 
 # global defines for the metrics
 
