from .forward_pass import validate_network
import os
from pathlib import Path

# hides torchio citation request, see https://github.com/fepegar/torchio/issues/235
os.environ["TORCHIO_HIDE_CITATION_PROMPT"] = "1"

import pickle, argparse, torch
import numpy as np
import pandas as pd
from torch.utils.data import DataLoader
from skimage.io import imsave
from tqdm import tqdm
from torch.cuda.amp import autocast
import tiffslide as openslide

from GANDLF.data.ImagesFromDataFrame import ImagesFromDataFrame
from GANDLF.utils import (
    populate_channel_keys_in_params,
    send_model_to_device,
    load_ov_model,
)
<<<<<<< HEAD
=======
from GANDLF.models import global_models_dict
>>>>>>> a31f0652
from GANDLF.data.inference_dataloader_histopath import InferTumorSegDataset


def inference_loop(inferenceDataFromPickle, device, parameters, outputDir):
    """
    The main training loop.

    Args:
        inferenceDataFromPickle (pandas.DataFrame): The data to use for inference.
        device (str): The device to perform computations on.
        parameters (dict): The parameters dictionary.
        outputDir (str): The output directory.
    """
    # Defining our model here according to parameters mentioned in the configuration file
    print("Current model type : ", parameters["model"]["type"])
    print("Number of dims     : ", parameters["model"]["dimension"])
    if "num_channels" in parameters["model"]:
        print("Number of channels : ", parameters["model"]["num_channels"])
    print("Number of classes  : ", len(parameters["model"]["class_list"]))

    # Fetch the model according to params mentioned in the configuration file
    model = global_models_dict[parameters["model"]["architecture"]](
        parameters=parameters
    )

    # Setting up the inference loader
    inferenceDataForTorch = ImagesFromDataFrame(
        inferenceDataFromPickle, parameters, train=False, loader_type="inference"
    )
    inference_loader = DataLoader(inferenceDataForTorch, batch_size=1)

    if parameters["model"]["type"] == "torch":
        # Loading the weights into the model
        main_dict = outputDir
        if os.path.isdir(outputDir):
            file_to_check = os.path.join(
                outputDir, str(parameters["model"]["architecture"]) + "_best.pth.tar"
            )
            if not os.path.isfile(file_to_check):
                raise ValueError(
                    "The model specified model was not found:", file_to_check
                )

        main_dict = torch.load(file_to_check, map_location=torch.device(device))
        model.load_state_dict(main_dict["model_state_dict"])
    elif parameters["model"]["type"].lower() == "openvino":
        # Loading the executable OpenVINO model
        main_dict = outputDir
        if os.path.isdir(outputDir):
            xml_to_check = os.path.join(
                outputDir, str(parameters["model"]["architecture"]) + "_best.xml"
            )
            bin_to_check = os.path.join(
                outputDir, str(parameters["model"]["architecture"]) + "_best.bin"
            )
            if not os.path.isfile(xml_to_check):
                raise ValueError(
                    "The model specified model IR was not found:", xml_to_check
                )
            if not os.path.isfile(bin_to_check):
                raise ValueError(
                    "The model specified model weights was not found:", bin_to_check
                )
            model, input_blob, output_blob = load_ov_model(xml_to_check, device.upper())
            parameters["model"]["IO"] = [input_blob, output_blob]
    else:
        raise ValueError(
            "The model type is not recognized: ", parameters["model"]["type"]
        )

    if not (os.environ.get("HOSTNAME") is None):
        print("\nHostname     :" + str(os.environ.get("HOSTNAME")), flush=True)

    # get the channel keys for concatenation later (exclude non numeric channel keys)
    parameters = populate_channel_keys_in_params(inference_loader, parameters)
    parameters["save_output"] = True

    print("Data Samples: ", len(inference_loader.dataset), flush=True)
    if parameters["model"]["type"] == "torch":
        model, parameters["model"]["amp"], parameters["device"] = send_model_to_device(
            model, parameters["model"]["amp"], device, optimizer=None
        )

    print("Using device:", parameters["device"], flush=True)

    # radiology inference
    if parameters["modality"] == "rad":
        average_epoch_valid_loss, average_epoch_valid_metric = validate_network(
            model, inference_loader, None, parameters, mode="inference"
        )
        print(average_epoch_valid_loss, average_epoch_valid_metric)
    elif parameters["modality"] in ["path", "histo"]:
        # set some defaults
        if not "slide_level" in parameters:
            parameters["slide_level"] = 0
        if not "stride_size" in parameters:
            parameters["stride_size"] = parameters["patch_size"]

        parameters["stride_size"] = np.array(parameters["stride_size"])

        if parameters["stride_size"].size == 1:
            parameters["stride_size"] = np.append(
                parameters["stride_size"], parameters["stride_size"]
            )

        if not "mask_level" in parameters:
            parameters["mask_level"] = parameters["slide_level"]

        # actual computation
        for _, row in inferenceDataFromPickle.iterrows():
            subject_name = row[parameters["headers"]["subjectIDHeader"]]
            os_image = openslide.open_slide(
                row[parameters["headers"]["channelHeaders"]].values[0]
            )
            level_width, level_height = os_image.level_dimensions[
                int(parameters["slide_level"])
            ]
            subject_dest_dir = os.path.join(outputDir, str(subject_name))
            Path(subject_dest_dir).mkdir(parents=True, exist_ok=True)

            probs_map = np.zeros((level_height, level_width), dtype=np.float16)
            count_map = np.zeros((level_height, level_width), dtype=np.uint8)

            patch_size = parameters["patch_size"]

            patient_dataset_obj = InferTumorSegDataset(
                row[parameters["headers"]["channelHeaders"]].values[0],
                patch_size=patch_size,
                stride_size=parameters["stride_size"],
                selected_level=parameters["slide_level"],
                mask_level=parameters["mask_level"],
            )

            dataloader = DataLoader(
                patient_dataset_obj,
                batch_size=int(parameters["batch_size"]),
                shuffle=False,
                num_workers=parameters["q_num_workers"],
            )
            for image_patches, (x_coords, y_coords) in tqdm(dataloader):
                x_coords, y_coords = y_coords.numpy(), x_coords.numpy()
<<<<<<< HEAD
                if parameters["model"]["amp"]:
                    with autocast():
                        output = model(image_patches.float().to(parameters["device"]))
                else:
                    output = model(image_patches.float().to(parameters["device"]))
                output = output.detach().cpu().numpy()
=======
                if parameters["model"]["type"] == "torch":
                    if parameters["model"]["amp"]:
                        with autocast():
                            output = model(
                                image_patches.float().to(parameters["device"])
                            )
                    else:
                        output = model(image_patches.float().to(parameters["device"]))
                    output = output.detach().cpu().numpy()
                else:
                    output = model.infer(
                        inputs={
                            parameters["model"]["IO"][0]: image_patches.float()
                            .cpu()
                            .numpy()
                        }
                    )[parameters["model"]["IO"][1]]
>>>>>>> a31f0652
                for i in range(int(output.shape[0])):
                    count_map[
                        x_coords[i] : x_coords[i] + patch_size[0],
                        y_coords[i] : y_coords[i] + patch_size[1],
                    ] += 1
                    probs_map[
                        x_coords[i] : x_coords[i] + patch_size[0],
                        y_coords[i] : y_coords[i] + patch_size[1],
                    ] += output[i][0]
            probs_map = probs_map / count_map
            count_map = count_map / count_map.max()
            out = count_map * probs_map
            count_map = np.array(count_map * 255, dtype=np.uint16)
            out_thresh = np.array((out > 0.5) * 255, dtype=np.uint16)
            imsave(
                os.path.join(
                    subject_dest_dir,
                    str(row[parameters["headers"]["subjectIDHeader"]]) + "_prob.png",
                ),
                out,
            )
            imsave(
                os.path.join(
                    subject_dest_dir,
                    str(row[parameters["headers"]["subjectIDHeader"]]) + "_seg.png",
                ),
                out_thresh,
            )
            imsave(
                os.path.join(
                    subject_dest_dir,
                    str(row[parameters["headers"]["subjectIDHeader"]]) + "_count.png",
                ),
                count_map,
            )


if __name__ == "__main__":

    # parse the cli arguments here
    parser = argparse.ArgumentParser(description="Inference Loop of GANDLF")
    parser.add_argument(
        "-inference_loader_pickle",
        type=str,
        help="Inference loader pickle",
        required=True,
    )
    parser.add_argument(
        "-parameter_pickle", type=str, help="Parameters pickle", required=True
    )
    parser.add_argument(
        "-headers_pickle", type=str, help="Header pickle", required=True
    )
    parser.add_argument("-outputDir", type=str, help="Output directory", required=True)
    parser.add_argument("-device", type=str, help="Device to train on", required=True)

    args = parser.parse_args()

    # # write parameters to pickle - this should not change for the different folds, so keeping is independent
    patch_size = pickle.load(open(args.patch_size_pickle, "rb"))
    headers = pickle.load(open(args.headers_pickle, "rb"))
    label_header = pickle.load(open(args.label_header_pickle, "rb"))
    parameters = pickle.load(open(args.parameter_pickle, "rb"))
    inferenceDataFromPickle = pd.read_pickle(args.inference_loader_pickle)

    inference_loop(
        inferenceDataFromPickle=inferenceDataFromPickle,
        parameters=parameters,
        outputDir=args.outputDir,
        device=args.device,
    )<|MERGE_RESOLUTION|>--- conflicted
+++ resolved
@@ -15,15 +15,12 @@
 import tiffslide as openslide
 
 from GANDLF.data.ImagesFromDataFrame import ImagesFromDataFrame
+from GANDLF.models import global_models_dict
 from GANDLF.utils import (
     populate_channel_keys_in_params,
     send_model_to_device,
     load_ov_model,
 )
-<<<<<<< HEAD
-=======
-from GANDLF.models import global_models_dict
->>>>>>> a31f0652
 from GANDLF.data.inference_dataloader_histopath import InferTumorSegDataset
 
 
@@ -165,14 +162,6 @@
             )
             for image_patches, (x_coords, y_coords) in tqdm(dataloader):
                 x_coords, y_coords = y_coords.numpy(), x_coords.numpy()
-<<<<<<< HEAD
-                if parameters["model"]["amp"]:
-                    with autocast():
-                        output = model(image_patches.float().to(parameters["device"]))
-                else:
-                    output = model(image_patches.float().to(parameters["device"]))
-                output = output.detach().cpu().numpy()
-=======
                 if parameters["model"]["type"] == "torch":
                     if parameters["model"]["amp"]:
                         with autocast():
@@ -190,7 +179,6 @@
                             .numpy()
                         }
                     )[parameters["model"]["IO"][1]]
->>>>>>> a31f0652
                 for i in range(int(output.shape[0])):
                     count_map[
                         x_coords[i] : x_coords[i] + patch_size[0],
