--- conflicted
+++ resolved
@@ -13,7 +13,6 @@
 from tqdm import tqdm
 from torch.cuda.amp import autocast
 import tiffslide as openslide
-<<<<<<< HEAD
 from GANDLF.data import get_testing_loader
 from GANDLF.utils import (
     populate_channel_keys_in_params,
@@ -21,18 +20,10 @@
     get_dataframe,
     best_model_path_end,
     load_model,
+    load_ov_model,
 )
 from GANDLF.models import get_model
-=======
-
-from GANDLF.data.ImagesFromDataFrame import ImagesFromDataFrame
-from GANDLF.models import global_models_dict
-from GANDLF.utils import (
-    populate_channel_keys_in_params,
-    send_model_to_device,
-    load_ov_model,
-)
->>>>>>> 7fc277b1
+
 from GANDLF.data.inference_dataloader_histopath import InferTumorSegDataset
 
 
@@ -71,31 +62,13 @@
     # Setting up the inference loader
     inference_loader = get_testing_loader(parameters)
 
-<<<<<<< HEAD
     # Loading the weights into the model
-    model_file = outputDir_or_optimizedModel
-    if os.path.isdir(model_file):
-        model_file = os.path.join(
-            outputDir_or_optimizedModel,
-            str(parameters["model"]["architecture"]) + best_model_path_end,
-        )
-
-    if not os.path.isfile(model_file):
-        raise FileNotFoundError(
-            "The model specified in file was not found:", model_file
-        )
-
-    main_dict = load_model(
-        model_file, device=torch.device(device), full_sanity_check=False
-    )
-    model.load_state_dict(main_dict["model_state_dict"])
-=======
+    main_dict = None
     if parameters["model"]["type"] == "torch":
-        # Loading the weights into the model
-        main_dict = outputDir
-        if os.path.isdir(outputDir):
+        # Loading the weights into the model        
+        if os.path.isdir(outputDir_or_optimizedModel):
             file_to_check = os.path.join(
-                outputDir, str(parameters["model"]["architecture"]) + "_best.pth.tar"
+                outputDir_or_optimizedModel, str(parameters["model"]["architecture"]) + best_model_path_end
             )
             if not os.path.isfile(file_to_check):
                 raise ValueError(
@@ -106,13 +79,12 @@
         model.load_state_dict(main_dict["model_state_dict"])
     elif parameters["model"]["type"].lower() == "openvino":
         # Loading the executable OpenVINO model
-        main_dict = outputDir
-        if os.path.isdir(outputDir):
+        if os.path.isdir(outputDir_or_optimizedModel):
             xml_to_check = os.path.join(
-                outputDir, str(parameters["model"]["architecture"]) + "_best.xml"
+                outputDir_or_optimizedModel, str(parameters["model"]["architecture"]) + "_best.xml"
             )
             bin_to_check = os.path.join(
-                outputDir, str(parameters["model"]["architecture"]) + "_best.bin"
+                outputDir_or_optimizedModel, str(parameters["model"]["architecture"]) + "_best.bin"
             )
             if not os.path.isfile(xml_to_check):
                 raise ValueError(
@@ -130,7 +102,6 @@
         raise ValueError(
             "The model type is not recognized: ", parameters["model"]["type"]
         )
->>>>>>> 7fc277b1
 
     if not (os.environ.get("HOSTNAME") is None):
         print("\nHostname     :" + str(os.environ.get("HOSTNAME")), flush=True)
