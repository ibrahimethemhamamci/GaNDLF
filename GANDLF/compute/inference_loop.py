--- conflicted
+++ resolved
@@ -14,7 +14,11 @@
 from GANDLF.data.ImagesFromDataFrame import ImagesFromDataFrame
 from GANDLF.utils import populate_channel_keys_in_params, send_model_to_device, load_ov_model
 from GANDLF.models import global_models_dict
-
+from GANDLF.utils import (
+        populate_channel_keys_in_params, 
+        send_model_to_device, 
+        load_ov_model,
+        )
 
 def inference_loop(inferenceDataFromPickle, device, parameters, outputDir):
     """
@@ -44,8 +48,7 @@
     )
     inference_loader = DataLoader(inferenceDataForTorch, batch_size=1)
 
-<<<<<<< HEAD
-    if parameters['model']['type'] == "Torch":
+    if parameters["model"]["type"] == "Torch":
         # Loading the weights into the model
         main_dict = outputDir
         if os.path.isdir(outputDir):
@@ -53,11 +56,13 @@
                 outputDir, str(parameters["model"]["architecture"]) + "_best.pth.tar"
             )
             if not os.path.isfile(file_to_check):
-                raise ValueError("The model specified model was not found:", file_to_check)
+                raise ValueError(
+                        "The model specified model was not found:", file_to_check
+                        )
 
         main_dict = torch.load(file_to_check, map_location=torch.device(device))
         model.load_state_dict(main_dict["model_state_dict"])
-    elif parameters['model']['type'].lower() == "openvino":
+    elif parameters["model"]["type"].lower() == "openvino":
         # Loading the executable OpenVINO model
         main_dict = outputDir
         if os.path.isdir(outputDir):
@@ -74,22 +79,10 @@
             model, input_blob, output_blob = load_ov_model(xml_to_check, device.upper())
             parameters['model']['IO'] = [input_blob, output_blob]
     else:
-        raise ValueError("The model type is not recognized: ", parameters['model']['type'])
+        raise ValueError(
+                "The model type is not recognized: ", parameters["model"]["type"]
+                )
         
-=======
-    # Loading the weights into the model
-    main_dict = outputDir
-    if os.path.isdir(outputDir):
-        file_to_check = os.path.join(
-            outputDir, str(parameters["model"]["architecture"]) + "_best.pth.tar"
-        )
-        if not os.path.isfile(file_to_check):
-            raise ValueError("The model specified model was not found:", file_to_check)
-
-    main_dict = torch.load(file_to_check, map_location=torch.device(device))
-    model.load_state_dict(main_dict["model_state_dict"])
->>>>>>> 37c6e004
-
     if not (os.environ.get("HOSTNAME") is None):
         print("\nHostname     :" + str(os.environ.get("HOSTNAME")), flush=True)
 
@@ -98,7 +91,7 @@
     parameters["save_output"] = True
 
     print("Data Samples: ", len(inference_loader.dataset), flush=True)
-    if parameters['model']['type'] == "Torch":
+    if parameters["model"]["type"] == "Torch":
         model, parameters["model"]["amp"], parameters["device"] = send_model_to_device(
             model, parameters["model"]["amp"], device, optimizer=None
         )
@@ -167,10 +160,18 @@
                                     image_patches.float().to(parameters["device"])
                                 )
                         else:
-                            output = model(image_patches.float().to(parameters["device"]))
+                            output = model(
+                                    image_patches.float().to(parameters["device"])
+                                    )
                         output = output.detach().cpu().numpy()
                     else:
-                        output = model.infer( inputs={params["model"]["IO"][0]:image_patches.float().cpu().numpy()})[params["model"]["IO"][1]]
+                        output = model.infer( 
+                                inputs={
+                                    params["model"]["IO"][0]:image_patches.float()
+                                    .cpu()
+                                    .numpy()
+                                    }
+                                )[params["model"]["IO"][1]]
 
                     for i in range(int(output.shape[0])):
                         count_map[
