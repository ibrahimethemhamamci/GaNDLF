from .forward_pass import validate_network
from .generic import create_pytorch_objects
import os
from pathlib import Path

# hides torchio citation request, see https://github.com/fepegar/torchio/issues/235
os.environ["TORCHIO_HIDE_CITATION_PROMPT"] = "1"

import pickle, argparse, torch
import numpy as np
from torch.utils.data import DataLoader
from skimage.io import imsave
from tqdm import tqdm
from torch.cuda.amp import autocast
import tiffslide as openslide
from GANDLF.data import get_testing_loader
from GANDLF.utils import (
    populate_channel_keys_in_params,
    get_dataframe,
    best_model_path_end,
    load_ov_model,
)

from GANDLF.data.inference_dataloader_histopath import InferTumorSegDataset
from GANDLF.data.preprocessing import get_transforms_for_preprocessing


def inference_loop(
    inferenceDataFromPickle, device, parameters, outputDir_or_optimizedModel
):
    """
    The main training loop.

    Args:
        inferenceDataFromPickle (pandas.DataFrame): The data to use for inference.
        device (str): The device to perform computations on.
        parameters (dict): The parameters dictionary.
        outputDir_or_optimizedModel (str): The output directory or optimized model file.
    """
    # Defining our model here according to parameters mentioned in the configuration file
    print("Current model type : ", parameters["model"]["type"])
    print("Number of dims     : ", parameters["model"]["dimension"])
    if "num_channels" in parameters["model"]:
        print("Number of channels : ", parameters["model"]["num_channels"])
    print("Number of classes  : ", len(parameters["model"]["class_list"]))
    parameters["testing_data"] = inferenceDataFromPickle

    (
        model,
        _,
        _,
        _,
        _,
        parameters,
    ) = create_pytorch_objects(parameters, device=device)

    # ensure outputs are saved properly
    parameters["save_output"] = True

    # Loading the weights into the model
    main_dict = None
    if parameters["model"]["type"] == "torch":
        # Loading the weights into the model
        if os.path.isdir(outputDir_or_optimizedModel):
            file_to_check = os.path.join(
                outputDir_or_optimizedModel,
                str(parameters["model"]["architecture"]) + best_model_path_end,
            )
            if not os.path.isfile(file_to_check):
                raise ValueError(
                    "The specified model was not found: {0}.".format(file_to_check)
                )

        main_dict = torch.load(file_to_check)
        model.load_state_dict(main_dict["model_state_dict"])
        model.eval()
    elif parameters["model"]["type"].lower() == "openvino":
        # Loading the executable OpenVINO model
        if os.path.isdir(outputDir_or_optimizedModel):
            xml_to_check = os.path.join(
                outputDir_or_optimizedModel,
                str(parameters["model"]["architecture"]) + "_best.xml",
            )
            bin_to_check = os.path.join(
                outputDir_or_optimizedModel,
                str(parameters["model"]["architecture"]) + "_best.bin",
            )
            if not os.path.isfile(xml_to_check):
                raise ValueError(
                    "The specified model IR was not found: {0}.".format(xml_to_check)
                )
            if not os.path.isfile(bin_to_check):
                raise ValueError(
                    "The model specified model weights was not found: {0}.".format(
                        bin_to_check
                    )
                )
            model, input_blob, output_blob = load_ov_model(xml_to_check, device.upper())
            parameters["model"]["IO"] = [input_blob, output_blob]
    else:
        raise ValueError(
            "The model type is not recognized: ", parameters["model"]["type"]
        )

    if not (os.environ.get("HOSTNAME") is None):
        print("\nHostname     :" + str(os.environ.get("HOSTNAME")), flush=True)

    # radiology inference
    if parameters["modality"] == "rad":
        # Setting up the inference loader
        inference_loader = get_testing_loader(parameters)

        # get the channel keys for concatenation later (exclude non numeric channel keys)
        parameters = populate_channel_keys_in_params(inference_loader, parameters)

        print("Data Samples: ", len(inference_loader.dataset), flush=True)

        average_epoch_valid_loss, average_epoch_valid_metric = validate_network(
            model, inference_loader, None, parameters, mode="inference"
        )
        print(average_epoch_valid_loss, average_epoch_valid_metric)
    elif parameters["modality"] in ["path", "histo"]:
        # set some defaults
<<<<<<< HEAD
        parameters["slide_level"] = int(parameters.get("slide_level", 0))
=======
>>>>>>> 95e66cee
        parameters["stride_size"] = parameters.get("stride_size", None)
        blending_alpha = float(parameters.get("blending_alpha", 0.5))

        output_to_write = "SubjectID,x_coords,y_coords"
        if parameters["problem_type"] == "regression":
            output_to_write += ",output"
        elif parameters["problem_type"] == "classification":
            for n in range(parameters["model"]["num_classes"]):
                output_to_write += ",probability_" + str(n)
        output_to_write += "\n"

        # actual computation
        pbar = tqdm(inferenceDataFromPickle.iterrows())
        for _, row in pbar:
            subject_name = row[parameters["headers"]["subjectIDHeader"]]
            os_image = openslide.open_slide(
                row[parameters["headers"]["channelHeaders"]].values[0]
            )
            max_defined_slide_level = os_image.level_count - 1
            parameters["slide_level"] = parameters.get("slide_level", 0)
            parameters["slide_level"] = min(
                parameters["slide_level"], max_defined_slide_level
            )
            parameters["slide_level"] = max(parameters["slide_level"], 0)
            parameters["mask_level"] = parameters.get(
                "mask_level", parameters["slide_level"]
            )
            level_width, level_height = os_image.level_dimensions[
                parameters["slide_level"]
            ]
            subject_dest_dir = os.path.join(
                outputDir_or_optimizedModel, str(subject_name)
            )
            Path(subject_dest_dir).mkdir(parents=True, exist_ok=True)

            count_map = np.zeros((level_height, level_width), dtype=np.uint8)
            # this can probably be made into a single multi-class probability map that functions for all workloads
            probs_map = np.zeros(
                (parameters["model"]["num_classes"], level_height, level_width),
                dtype=np.float16,
            )

            patch_size = parameters["patch_size"]
            # patch size should be 2D for histology
            if len(patch_size) == 3:
                patch_size = patch_size[:-1]

            transform_requested = get_transforms_for_preprocessing(
                parameters, [], False, False
            )

            pbar.set_description(
                "Constructing loader for subject: " + str(subject_name)
            )

            patient_dataset_obj = InferTumorSegDataset(
                row[parameters["headers"]["channelHeaders"]].values[0],
                patch_size=patch_size,
                stride_size=parameters["stride_size"],
                selected_level=parameters["slide_level"],
                mask_level=parameters["mask_level"],
                transform=transform_requested,
            )

            dataloader = DataLoader(
                patient_dataset_obj,
                batch_size=1,
                shuffle=False,
                num_workers=parameters["q_num_workers"],
            )
            # update patch_size in case microns were requested
            patch_size = patient_dataset_obj.get_patch_size()

            pbar.set_description(
                "Looping over patches for subject: " + str(subject_name)
            )

            for image_patches, (x_coords, y_coords) in dataloader:
                x_coords, y_coords = y_coords.numpy(), x_coords.numpy()
                if parameters["model"]["type"] == "torch":
                    if parameters["model"]["amp"]:
                        with autocast():
                            output = model(
                                image_patches.float().to(parameters["device"])
                            )
                    else:
                        output = model(image_patches.float().to(parameters["device"]))
                    output = output.detach().cpu().numpy()
                else:
                    output = model(
                        inputs={
                            parameters["model"]["IO"][0][0]: image_patches.float()
                            .cpu()
                            .numpy()
                        }
                    )[parameters["model"]["IO"][1][0]]

                for i in range(int(output.shape[0])):
                    count_map[
                        x_coords[i] : x_coords[i] + patch_size[0],
                        y_coords[i] : y_coords[i] + patch_size[1],
                    ] += 1
                    output_to_write += (
                        str(subject_name)
                        + ","
                        + str(x_coords[i])
                        + ","
                        + str(y_coords[i])
                    )
                    for n in range(parameters["model"]["num_classes"]):
                        # This is a temporary fix for the segmentation problem for single class
                        probs_map[
                            n,
                            x_coords[i] : x_coords[i] + patch_size[0],
                            y_coords[i] : y_coords[i] + patch_size[1],
                        ] += output[i][n]
                        if parameters["problem_type"] != "segmentation":
                            output_to_write += "," + str(output[i][n])
                    output_to_write += "\n"

            # ensure probability map is scaled
            # reusing variables to save memory
            probs_map = np.divide(probs_map, count_map)

            # Check if out_probs_map is greater than 1, print a warning
            if np.max(probs_map) > 1:
                # Print a warning
                print(
                    "Warning: Probability map is greater than 1, report the images to GaNDLF developers"
                )

            count_map = np.array(count_map * 255, dtype=np.uint16)
            imsave(
                os.path.join(
                    subject_dest_dir,
                    str(row[parameters["headers"]["subjectIDHeader"]]) + "_count.png",
                ),
                count_map,
            )

            if parameters["problem_type"] != "segmentation":
                output_file = os.path.join(
                    subject_dest_dir,
                    "predictions.csv",
                )
                with open(output_file, "w") as f:
                    f.write(output_to_write)

            import cv2

            for n in range(parameters["model"]["num_classes"]):
                file_to_write = os.path.join(
                    subject_dest_dir, "probability_map_" + str(n) + ".png"
                )
<<<<<<< HEAD
                with open(output_file, "w") as f:
                    f.write(output_to_write)

                for n in range(parameters["model"]["num_classes"]):
                    # save the prediction probability maps
                    file_to_write = os.path.join(
                        subject_dest_dir, "probability_map_" + str(n) + ".png"
                    )
                    heatmap = cv2.applyColorMap(
                        np.array(
                            probs_map[n, ...] * 255,
                            dtype=np.uint8,
                        ),
                        cv2.COLORMAP_JET,
                    )
                    cv2.imwrite(file_to_write, heatmap)

                    # save the segmentation maps
                    file_to_write = os.path.join(
                        subject_dest_dir, "seg_map_" + str(n) + ".png"
                    )
=======
                heatmap = cv2.applyColorMap(
                    np.array(
                        probs_map[n, ...] * 255,
                        dtype=np.uint8,
                    ),
                    cv2.COLORMAP_JET,
                )
                cv2.imwrite(file_to_write, heatmap)

                file_to_write = os.path.join(
                    subject_dest_dir, "seg_map_" + str(n) + ".png"
                )
>>>>>>> 95e66cee

                segmap = ((probs_map[n, ...] > 0.5).astype(np.uint8)) * 255

                cv2.imwrite(file_to_write, segmap)

                    try:
                        # save the blended images
                        from PIL import Image

                        os_image_array = os_image.read_region(
                            (0, 0),
                            parameters["slide_level"],
                            (level_width, level_height),
                            as_array=True,
                        )
                        blended_image = Image.blend(
                            os_image_array, heatmap, blending_alpha
                        )

                        file_to_write = os.path.join(
                            subject_dest_dir,
                            "probability_map_blended_" + str(n) + ".png",
                        )
                        cv2.imwrite(file_to_write, blended_image)
                    except:
                        print("Could not write blended images")


if __name__ == "__main__":

    # parse the cli arguments here
    parser = argparse.ArgumentParser(description="Inference Loop of GANDLF")
    parser.add_argument(
        "-inference_loader_pickle",
        type=str,
        help="Inference loader pickle",
        required=True,
    )
    parser.add_argument(
        "-parameter_pickle", type=str, help="Parameters pickle", required=True
    )
    parser.add_argument(
        "-headers_pickle", type=str, help="Header pickle", required=True
    )
    parser.add_argument("-outputDir", type=str, help="Output directory", required=True)
    parser.add_argument("-device", type=str, help="Device to train on", required=True)

    args = parser.parse_args()

    # # write parameters to pickle - this should not change for the different folds, so keeping is independent
    patch_size = pickle.load(open(args.patch_size_pickle, "rb"))
    headers = pickle.load(open(args.headers_pickle, "rb"))
    label_header = pickle.load(open(args.label_header_pickle, "rb"))
    parameters = pickle.load(open(args.parameter_pickle, "rb"))
    inferenceDataFromPickle = get_dataframe(args.inference_loader_pickle)

    inference_loop(
        inferenceDataFromPickle=inferenceDataFromPickle,
        parameters=parameters,
        outputDir_or_optimizedModel=args.outputDir,
        device=args.device,
    )<|MERGE_RESOLUTION|>--- conflicted
+++ resolved
@@ -121,10 +121,7 @@
         print(average_epoch_valid_loss, average_epoch_valid_metric)
     elif parameters["modality"] in ["path", "histo"]:
         # set some defaults
-<<<<<<< HEAD
         parameters["slide_level"] = int(parameters.get("slide_level", 0))
-=======
->>>>>>> 95e66cee
         parameters["stride_size"] = parameters.get("stride_size", None)
         blending_alpha = float(parameters.get("blending_alpha", 0.5))
 
@@ -279,29 +276,6 @@
                 file_to_write = os.path.join(
                     subject_dest_dir, "probability_map_" + str(n) + ".png"
                 )
-<<<<<<< HEAD
-                with open(output_file, "w") as f:
-                    f.write(output_to_write)
-
-                for n in range(parameters["model"]["num_classes"]):
-                    # save the prediction probability maps
-                    file_to_write = os.path.join(
-                        subject_dest_dir, "probability_map_" + str(n) + ".png"
-                    )
-                    heatmap = cv2.applyColorMap(
-                        np.array(
-                            probs_map[n, ...] * 255,
-                            dtype=np.uint8,
-                        ),
-                        cv2.COLORMAP_JET,
-                    )
-                    cv2.imwrite(file_to_write, heatmap)
-
-                    # save the segmentation maps
-                    file_to_write = os.path.join(
-                        subject_dest_dir, "seg_map_" + str(n) + ".png"
-                    )
-=======
                 heatmap = cv2.applyColorMap(
                     np.array(
                         probs_map[n, ...] * 255,
@@ -311,36 +285,34 @@
                 )
                 cv2.imwrite(file_to_write, heatmap)
 
+                # save the segmentation maps
                 file_to_write = os.path.join(
                     subject_dest_dir, "seg_map_" + str(n) + ".png"
                 )
->>>>>>> 95e66cee
 
                 segmap = ((probs_map[n, ...] > 0.5).astype(np.uint8)) * 255
 
                 cv2.imwrite(file_to_write, segmap)
 
-                    try:
-                        # save the blended images
-                        from PIL import Image
-
-                        os_image_array = os_image.read_region(
-                            (0, 0),
-                            parameters["slide_level"],
-                            (level_width, level_height),
-                            as_array=True,
-                        )
-                        blended_image = Image.blend(
-                            os_image_array, heatmap, blending_alpha
-                        )
-
-                        file_to_write = os.path.join(
-                            subject_dest_dir,
-                            "probability_map_blended_" + str(n) + ".png",
-                        )
-                        cv2.imwrite(file_to_write, blended_image)
-                    except:
-                        print("Could not write blended images")
+                try:
+                    # save the blended images
+                    from PIL import Image
+
+                    os_image_array = os_image.read_region(
+                        (0, 0),
+                        parameters["slide_level"],
+                        (level_width, level_height),
+                        as_array=True,
+                    )
+                    blended_image = Image.blend(os_image_array, heatmap, blending_alpha)
+
+                    file_to_write = os.path.join(
+                        subject_dest_dir,
+                        "probability_map_blended_" + str(n) + ".png",
+                    )
+                    cv2.imwrite(file_to_write, blended_image)
+                except:
+                    print("Could not write blended images")
 
 
 if __name__ == "__main__":
