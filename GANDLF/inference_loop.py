--- conflicted
+++ resolved
@@ -60,10 +60,8 @@
     base_filters = parameters['model']['base_filters']
     batch_size = parameters['batch_size']
     loss_function = parameters['loss_function']
-<<<<<<< HEAD
-=======
+
     scaling_factor = parameters['scaling_factor']
->>>>>>> 0750b891
     amp = parameters['amp']
     
     class_list = parameters['model']['class_list']
@@ -74,12 +72,6 @@
     # initialize problem type    
     is_regression, is_classification, is_segmentation = find_problem_type(headers, model.final_convolution_layer)
 
-<<<<<<< HEAD
-=======
-    # Defining our model here according to parameters mentioned in the configuration file
-    model = get_model(which_model, parameters['dimension'], n_channels, n_classList, base_filters, final_convolution_layer = parameters['model']['final_layer'], psize = psize)
-
->>>>>>> 0750b891
     # initialize problem type    
     is_regression, is_classification, is_segmentation = find_problem_type(headers, model.final_convolution_layer)
 
