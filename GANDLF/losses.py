--- conflicted
+++ resolved
@@ -334,15 +334,11 @@
     elif loss_name == "mse":
         loss_function = MSE_loss
     elif loss_name == "cel":
-<<<<<<< HEAD
-        loss_function = CE_loss
+        loss_function = cel
     elif loss_name == "kld":
         loss_function = KullbackLeiblerDivergence
     elif loss_name == "l1":
         loss_function = L1_loss
-=======
-        loss_function = cel
->>>>>>> 6778a9af
     else:
         print(
             "WARNING: Could not find the requested loss function '"
