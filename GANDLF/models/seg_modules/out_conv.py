import torch
import torch.nn as nn
import torch.nn.functional as F

class out_conv(nn.Module):
    def __init__(self, input_channels, output_channels, leakiness=1e-2, kernel_size=3,
        conv_bias=True, inst_norm_affine=True, res=True, lrelu_inplace=True):
        """[The Out convolution module to learn the information and use later]
        
        [This function will create the Learning convolutions]
        
        Arguments:
            input_channels {[int]} -- [the input number of channels, in our case
                                       the number of channels from downsample]
            output_channels {[int]} -- [the output number of channels, will det-
                                        -ermine the upcoming channels]
        
        Keyword Arguments:
            kernel_size {number} -- [size of filter] (default: {3})
            leakiness {number} -- [the negative leakiness] (default: {1e-2})
            conv_bias {bool} -- [to use the bias in filters] (default: {True})
            inst_norm_affine {bool} -- [affine use in norm] (default: {True})
            res {bool} -- [to use residual connections] (default: {False})
            lrelu_inplace {bool} -- [To update conv outputs with lrelu outputs] 
                                    (default: {True})
        """
        nn.Module.__init__(self)
        self.lrelu_inplace = lrelu_inplace
        self.inst_norm_affine = inst_norm_affine
        self.conv_bias = conv_bias
        self.leakiness = leakiness
        self.res = res
        self.in_0 = nn.InstanceNorm3d(input_channels, 
                                      affine=self.inst_norm_affine,
                                      track_running_stats=True)
        self.in_1 = nn.InstanceNorm3d(input_channels//2, 
                                      affine=self.inst_norm_affine,
                                      track_running_stats=True)
        self.in_2 = nn.InstanceNorm3d(input_channels//2, 
                                      affine=self.inst_norm_affine,
                                      track_running_stats=True)
        self.in_3 = nn.InstanceNorm3d(input_channels//2, 
                                      affine=self.inst_norm_affine,
                                      track_running_stats=True)
        self.conv0 = nn.Conv3d(input_channels, input_channels//2, kernel_size=3,
                               stride=1, padding=(kernel_size - 1) // 2, 
                               bias=self.conv_bias)
        self.conv1 = nn.Conv3d(input_channels//2, input_channels//2, kernel_size=3,
                               stride=1, padding=(kernel_size - 1) // 2, 
                               bias=self.conv_bias)
        self.conv2 = nn.Conv3d(input_channels//2, input_channels//2, kernel_size=3,
                               stride=1, padding=(kernel_size - 1) // 2, 
                               bias=self.conv_bias)
        self.conv3 = nn.Conv3d(input_channels//2, output_channels, kernel_size=1,
                               stride=1, padding=0, 
                               bias=self.conv_bias)
        
    def forward(self, x1, x2):
        x = torch.cat([x1, x2], dim=1)
        #print(x.shape)
        x = F.leaky_relu(self.in_0(x))
        x = self.conv0(x)
        if self.res == True:
            skip = x
        x = F.leaky_relu(self.in_1(x))
        x = F.leaky_relu(self.in_2(self.conv1(x)))
        x = self.conv2(x)
        if self.res == True:
            x = x + skip
        x = F.leaky_relu(self.in_3(x))
<<<<<<< HEAD
        x = self.conv3(x)
        x = F.softmax(x,dim=1)
=======
        x = F.sigmoid(self.conv3(x)) # need to put in an option https://github.com/FETS-AI/GANDLF/issues/78
>>>>>>> 6cd0d4d3
        return x
 <|MERGE_RESOLUTION|>--- conflicted
+++ resolved
@@ -68,11 +68,8 @@
         if self.res == True:
             x = x + skip
         x = F.leaky_relu(self.in_3(x))
-<<<<<<< HEAD
         x = self.conv3(x)
-        x = F.softmax(x,dim=1)
-=======
+        #x = F.softmax(x,dim=1)
         x = F.sigmoid(self.conv3(x)) # need to put in an option https://github.com/FETS-AI/GANDLF/issues/78
->>>>>>> 6cd0d4d3
         return x
  