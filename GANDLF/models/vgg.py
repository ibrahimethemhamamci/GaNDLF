--- conflicted
+++ resolved
@@ -2,11 +2,7 @@
 '''
 Modified from https://github.com/pytorch/vision.git
 '''
-<<<<<<< HEAD
-import math, sys
-=======
-import math, torch
->>>>>>> 2ea6d4bb
+import sys, math
 import torch.nn as nn
 from .modelBase import get_final_layer
 
