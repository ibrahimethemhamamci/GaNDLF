--- conflicted
+++ resolved
@@ -72,7 +72,6 @@
         username: ${{ github.actor }}
         password: ${{ secrets.GITHUB_TOKEN }}
         
-<<<<<<< HEAD
     # Extract metadata (tags, labels) for Docker
     # https://github.com/docker/metadata-action
     - name: Extract Docker metadata
@@ -93,9 +92,6 @@
     # https://github.com/docker/build-push-action
     - name: Build Docker images
       id: build
-=======
-    - name: Build and export to Docker
->>>>>>> 4c7995d5
       uses: docker/build-push-action@v2
       with:
         context: .
@@ -108,7 +104,6 @@
     
     # Run the image from the base entrypoint as a test
     - name: Test container with entrypoint
-<<<<<<< HEAD
       # Run a tag we generated from the metadata extraction above -- they're all the same image, but echo it regardless just so we know.
       run: echo "Running docker.io/cbica/gandlf:${{ matrix.dockertag }}-latest ..." &&
            docker run --rm docker.io/cbica/gandlf:${{ matrix.dockertag }}-latest
@@ -119,12 +114,6 @@
     - name: Upload to Docker Hub (docker.io) and GitHub Packages (ghcr.io)
       id: upload
       if: github.event_name != 'pull_request'
-=======
-      run: docker run --rm cbica/gandlf:${{ matrix.dockertag }}-latest
-      
-    - name: Push to Docker Hub (latest)
-      if: github.event_name != 'pull_request' # Don't push on PRs (security reasons etc.)
->>>>>>> 4c7995d5
       uses: docker/build-push-action@v2
       with:
         context: .
@@ -149,16 +138,4 @@
     #  # against the sigstore community Fulcio instance.
     #  run: cosign sign ghcr.io/cbica/gandlf@${{ steps.upload.outputs.digest }}
         
-        
-<<<<<<< HEAD
-=======
-    - name: Push to Docker Hub (version-tagged)
-      if: github.event_name == 'workflow_dispatch' # Only do this one for versioned releases done manually
-      uses: docker/build-push-action@v2
-      with:
-        context: .
-        file: Dockerfile-${{ matrix.platform }}
-        push: true
-        tags: cbica/gandlf:${{ matrix.dockertag }}-${{ inputs.versionTag }}
->>>>>>> 4c7995d5
-        +       