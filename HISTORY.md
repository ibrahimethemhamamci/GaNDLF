--- conflicted
+++ resolved
@@ -1,12 +1,9 @@
 ## 0.0.15
 - Updated `setup.py` for `python>=3.8`
 - `stride_size` is now handled internally for histology data
-<<<<<<< HEAD
+- Probability maps are now saved overlaid with original WSI
 - ImageNet pre-trained models for UNet with variable encoders is now available
 - ACS/Soft conversion is available for ImageNet-pretrained UNet
-=======
-- Probability maps are now saved overlaid with original WSI
->>>>>>> 62d904c0
 
 ## 0.0.14
 
