--- conflicted
+++ resolved
@@ -10,11 +10,8 @@
 - Accuracy is now standardized from `torchmetrics`
 - New post-processing module added
 - Anonymization module has been added
-<<<<<<< HEAD
 - More progress bars added for better feedback
-=======
 - NIfTI conversion added in anonymization
->>>>>>> dc405793
 
 ## 0.0.13
 
