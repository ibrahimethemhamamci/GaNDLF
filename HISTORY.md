## 0.0.16
- 

## 0.0.15
- Updated `setup.py` for `python>=3.8`
- `stride_size` is now handled internally for histology data
- Probability maps are now saved overlaid with original WSI
- Added ability to print model size and summary at run-time
- Improved error checking added for WSI inference
- VIPS has been removed from dependencies
- Failed unit test cases are now recorded
- Per class accuracy has been added as a metric
- Dedicated rescaling preprocessing function added for increased flexibility
- Largest Connected Component Analysis is now added
<<<<<<< HEAD
- ImageNet pre-trained models for UNet with variable encoders is now available
- ACS/Soft conversion is available for ImageNet-pretrained UNet
=======
- Included metrics using overall predictions and ground truths
>>>>>>> 38141df3

## 0.0.14

- Add an option (`"save_training"`) to save training patches
- Add option to save per-label segmentation metrics
- Separate `"motion"` artifact
- `DenseNet` now supports `InstanceNorm`
- Updated implementations of `VGG` and `DenseNet` to use `ModelBase` for consistency
- Model saving now includes the git commit hash
- Added FAQ in documentation
- Accuracy is now standardized from `torchmetrics`
- New post-processing module added
- Anonymization module has been added
- More progress bars added for better feedback
- NIfTI conversion added in anonymization
- Using TiffSlide instead of OpenSlide
- Minimum resampling resolution is now available
- Adding option to resize images and resize patches separately
- Reverse one-hot logic is now updated to output unique labels
- User can now resume previous training with and without parameter/data updates
- Docker images are now getting built
- Inference works without having access to ground truth labels
- Map output labels using post-processing before saving
- Enable customized histology classification output via heatmaps
- Added ImageNet pre-trained models
- Added RGBA to RGB conversion for preprocessing
- Model can now be saved at every epoch
- Different options for final inference
- Added submodule to handle template-based normalization
- RGB conversion submodule added to handle alpha channel conversions
- Sigmoid multiplier option has been added
- Compute objects can now be requested using developer-level functions
- Transformer-based networks, TransUNet and UNetR are now available
- Can now perform histology computation using microns

## 0.0.13

- Deep supervision added
- Documentation updated
- Model IO is now standardized

## 0.0.12

- Misc bugfixes
- Automatic check-pointing of the model has been added
- Extending the codebase has been simplified
- New optimizers added
- New metrics added
- Affine augmentation can now be significantly fine-tuned
- Update logic for penalty calculation
- RGB-specific augmentation added
- Cropping added

## 0.0.11

- Misc bugfixes for segmentation and classification
- DFU 2021 parameter file added
- Added SDNet for supervised learning - https://doi.org/10.1016/j.media.2019.101535
- Added option to re-orient all images to canonical
- Preprocessing and augmentation made into separate submodules

## 0.0.10

- Half-time epoch loss and metric output added for increased information
- Gradient clipping added
- Per-epoch details in validation output added
- Different types of normalization layer options added
- Hausdorff as a validation metric has been added
- New option to save preprocessed data before the training starts

## 0.0.9

- Refactoring the training and inference code
- Added offline mechanism to generate padded images to improve training RAM requirements

## 0.0.8

- Pre-split training/validation data can now be provided
- Major code refactoring to make extensions easier
- Added a way to ignore a label during validation dice calculation
- Added more options for VGG
- Tests can now be run on GPU
- New scheduling options added

## 0.0.7

- New modality switch added for rad/path
- Class list can now be defined as a range
- Added option to train and infer on fused labels
- Rotation 90 and 180 augmentation added
- Cropping zero planes added for preprocessing
- Normalization options added
- Added option to save generated masks on validation and (if applicable) testing data

## 0.0.6

- Added PyVIPS support
- SubjectID-based split added

## 0.0.5

- 2D support added
- Pre-processing module added
  - Added option to threshold or clip the input image
- Code consolidation
- Added generic DenseNet
- Added option to switch between Uniform and Label samplers
- Added histopathology input (patch-based extraction)

## 0.0.4

- Added full image validation for generating loss and dice scores
- Nested cross-validation added
  - Collect statistics and plot them
- Weighted DICE computation for handling class imbalances in segmentation

## 0.0.3 

- Added detailed documentation
- Added MSE from Torch 
- Added option to parameterize model properties
  - Final convolution layer (softmax/sigmoid/none)
- Added option to resize input dataset
- Added new regression architecture (VGG)
- Version checking in config file

## 0.0.2

- More scheduling options
- Automatic mixed precision training is now enabled by default
- Subject-based shuffle for training queue construction is now enabled by default
- Single place to parse and pass around parameters to make training/inference API easier to handle
- Configuration file mechanism switched to YAML

## 0.0.1 (2020/08/25)

- First tag of GaNDLF
- Initial feature list:
  - Supports multiple
    - Deep Learning model architectures
    - Channels/modalities 
    - Prediction classes
  - Data augmentation
  - Built-in cross validation<|MERGE_RESOLUTION|>--- conflicted
+++ resolved
@@ -1,5 +1,6 @@
-## 0.0.16
-- 
+## 0.0.16- 
+- ImageNet pre-trained models for UNet with variable encoders is now available
+- ACS/Soft conversion is available for ImageNet-pretrained UNet
 
 ## 0.0.15
 - Updated `setup.py` for `python>=3.8`
@@ -12,12 +13,7 @@
 - Per class accuracy has been added as a metric
 - Dedicated rescaling preprocessing function added for increased flexibility
 - Largest Connected Component Analysis is now added
-<<<<<<< HEAD
-- ImageNet pre-trained models for UNet with variable encoders is now available
-- ACS/Soft conversion is available for ImageNet-pretrained UNet
-=======
 - Included metrics using overall predictions and ground truths
->>>>>>> 38141df3
 
 ## 0.0.14
 
